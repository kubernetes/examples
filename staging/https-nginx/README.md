--- conflicted
+++ resolved
@@ -14,11 +14,7 @@
 
 ### Create a https nginx application running in a kubernetes cluster
 
-<<<<<<< HEAD
-You need a [running kubernetes cluster](https://kubernetes.io/docs/setup/) for this to work.
-=======
 You need a [running kubernetes cluster](https://kubernetes.io/docs/setup/pick-right-solution/) for this to work.
->>>>>>> 8909aa61
 
 Create a secret and a configmap.
 
@@ -126,11 +122,7 @@
 ...
 ```
 
-<<<<<<< HEAD
-For more information on how to run this in a kubernetes cluster, please see the [user-guide](https://kubernetes.io/docs/concepts/services-networking/service/).
-=======
 For more information on how to run this in a kubernetes cluster, please see the [user-guide](https://kubernetes.io/docs/concepts/services-networking/connect-applications-service/).
->>>>>>> 8909aa61
 
 <!-- BEGIN MUNGE: GENERATED_ANALYTICS -->
 [![Analytics](https://kubernetes-site.appspot.com/UA-36037335-10/GitHub/examples/https-nginx/README.md?pixel)]()
