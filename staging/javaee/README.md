--- conflicted
+++ resolved
@@ -78,11 +78,7 @@
 
 WildFly is a lightweight Java EE 7 compliant application server. It is wrapped in a Replication Controller and used as the Java EE runtime.
 
-<<<<<<< HEAD
-In Kubernetes a [_Replication Controller_](../../docs/user-guide/replication-controller.md) is responsible for replicating sets of identical pods. Like a _Service_ it has a selector query which identifies the members of its set.  Unlike a service it also has a desired number of replicas, and it will create or delete pods to ensure that the number of pods matches up with its desired state.
-=======
 In Kubernetes a [_Replication Controller_](https://kubernetes.io/docs/user-guide/replication-controller.md) is responsible for replicating sets of identical pods. Like a _Service_ it has a selector query which identifies the members of it's set.  Unlike a service it also has a desired number of replicas, and it will create or delete pods to ensure that the number of pods matches up with it's desired state.
->>>>>>> 8909aa61
 
 Here is definition of the MySQL service: [wildfly-rc.yaml](wildfly-rc.yaml).
 
