--- conflicted
+++ resolved
@@ -60,7 +60,6 @@
             mountPath: "/tmp/welcome.ipynb"
             subPath: welcome.ipynb
             readOnly: true
-<<<<<<< HEAD
 
     storage:
       type: static
@@ -82,6 +81,9 @@
         - name: welcome-ipynb
           configMap:
             name: "ai-starter-kit-welcome-ipynb"
+        - name: ray-ipynb
+          configMap:
+            name: "ai-starter-kit-ray-ipynb"
         - name: chat-bot-ipynb
           configMap:
             name: "ai-starter-kit-chat-bot-ipynb"
@@ -92,6 +94,9 @@
         - name: download-models-py
           mountPath: /tmp/download_models.py
           subPath: download_models.py
+        - name: ray-ipynb
+          mountPath: /tmp/ray.ipynb
+          subPath: ray.ipynb
         - name: chat-bot-ipynb
           mountPath: /tmp/chat_bot.ipynb
           subPath: chat_bot.ipynb
@@ -103,82 +108,11 @@
           secretKeyRef:
             name: ai-starter-kit-hf-token-secret
             key: token
-      RAY_ADDRESS: "ai-starter-kit-kuberay-head-svc:6379"
-      MLFLOW_TRACKING_URI: "http://ai-starter-kit-mlflow-tracking"
+      RAY_ADDRESS: "ai-starter-kit-kuberay-head-svc:10001"
+      MLFLOW_TRACKING_URI: "http://ai-starter-kit-mlflow:5000"
     cloudMetadata:
       # Without this disabled, the GKE Autopilot Warden will raise an error about container with escalated privilieges
       blockWithIptables: false
-=======
-        resources:
-          requests:
-            cpu: "2"
-            memory: 16Gi
-            ephemeral-storage: 10Gi
-          limits:
-            cpu: "4"
-            memory: 32Gi
-            ephemeral-storage: 10Gi
-    extraVolumes:
-      - name: requirements-txt
-        configMap:
-          name: "{{ .Release.Name }}-requirements-txt"
-      # - name: models-cache
-      #   persistentVolumeClaim:
-      #     claimName: "{{ .Release.Name }}-models-cache-pvc"
-      - name: download-models-py
-        configMap:
-          name: "{{ .Release.Name }}-download-models-py"
-      - name: welcome-ipynb
-        configMap:
-          name: "{{ .Release.Name }}-welcome-ipynb"
-      - name: ray-ipynb
-        configMap:
-          name: "{{ .Release.Name }}-ray-ipynb"
-      - name: chat-bot-ipynb
-        configMap:
-          name: "{{ .Release.Name }}-chat-bot-ipynb"
-      - name: hf-token-secret
-        secret:
-          secretName: "{{ .Release.Name }}-hf-token-secret"
-          optional: true
-    extraVolumeMounts:
-      - name: requirements-txt
-        mountPath: /tmp/requirements.txt
-        subPath: requirements.txt
-      # - name: models-cache
-      #   mountPath: /tmp/models-cache
-      - name: download-models-py
-        mountPath: /tmp/download_models.py
-        subPath: download_models.py
-      - name: welcome-ipynb
-        mountPath: /tmp/welcome.ipynb
-        subPath: welcome.ipynb
-      - name: ray-ipynb
-        mountPath: /tmp/ray.ipynb
-        subPath: ray.ipynb
-      - name: chat-bot-ipynb
-        mountPath: /tmp/chat_bot.ipynb
-        subPath: chat_bot.ipynb
-      - name: hf-token-secret
-        mountPath: "/etc/secrets/huggingface"
-        readOnly: true
-    extraEnvVars:
-        RAY_ADDRESS: "ray://{{ .Release.Name }}-kuberay-head-svc:10001"
-        MLFLOW_TRACKING_URI: "http://{{ .Release.Name }}-mlflow:5000"
-        HF_HOME: "/tmp/models-cache"
-        TRANSFORMERS_CACHE: "/tmp/models-cache/"
-        TMPDIR: "/tmp/models-cache/"
-        PIP_CACHE_DIR: "/tmp/models-cache/"
-        PYTHONUSERBASE: "/tmp/models-cache/"
-        PYTHONPATH: "/tmp/models-cache/lib/python3.9/site-packages"
-    resources:
-      limits:
-        memory: 32Gi
-        ephemeral-storage: 10Gi
-      requests:
-        memory: 16Gi
-        ephemeral-storage: 10Gi
->>>>>>> 2e7f2975
   hub:
     db:
       type: sqlite-pvc
