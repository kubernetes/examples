--- conflicted
+++ resolved
@@ -29,15 +29,9 @@
     condition: ray-cluster.enabled
     version: "1.3.0"
     repository: "https://ray-project.github.io/kuberay-helm"
-<<<<<<< HEAD
-  - condition: ray-cluster.enabled
-    name: ray-cluster
-=======
+  - name: ray-cluster
     condition: ray-cluster.enabled
-  - name: ray-cluster
->>>>>>> 2e7f2975
     version: "1.3.0"
-    condition: ray-cluster.enabled
     repository: "https://ray-project.github.io/kuberay-helm"
   - name: jupyterhub
     version: "4.2.0"
